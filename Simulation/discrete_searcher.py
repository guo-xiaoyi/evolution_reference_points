# -*- coding: utf-8 -*-
"""
Unified Discrete Lottery Optimizer (4 or 6 outcomes, hi/lo stake)

This merges functionality from:
- discrete_searcher_hi_stake_four.py
- discrete_searcher_lo_stake_four.py
- discrete_searcher_hi_stake_six.py
- discrete_searcher_lo_stake_six.py

Usage examples (CLI):
  python Simulation/discrete_searcher_merged.py --outcomes 4 --stake hi
  python Simulation/discrete_searcher_merged.py --outcomes 4 --stake lo
  python Simulation/discrete_searcher_merged.py --outcomes 6 --stake hi
  python Simulation/discrete_searcher_merged.py --outcomes 6 --stake lo
"""

import numpy as np
from scipy.optimize import fsolve
import pandas as pd
from tqdm import tqdm
from datetime import datetime
import os
import time
import warnings
import multiprocessing as mp
from typing import List, Optional, Dict
import random
from dataclasses import dataclass, asdict
import pickle
from scipy.spatial.distance import pdist
import argparse
try:
    import psutil
    PSUTIL_AVAILABLE = True
except ImportError:
    psutil = None
    PSUTIL_AVAILABLE = False


random.seed(10)
np.random.seed(10)
warnings.filterwarnings('ignore')

# Manually specify alternate CPT parameter sets here (alpha, lambda, gamma)
# Example: ALT_PARAMS = ["0.88,2.25,0.61", "0.80,2.00,0.70"]
# alpha_candidates = np.linspace(0.95, 0.95, 1)
# lambda_candidates = np.linspace(2.25, 2.25, 1)
# gamma_candidates = np.linspace(0.61, 0.61, 1)   
alpha_candidates = np.linspace(0.75, 0.95, 5)
lambda_candidates = np.linspace(1.25, 2.5, 5) # let lambda vary more widely (1 allows loss neutral)
gamma_candidates = np.linspace(0.58, 0.70, 5)
r_candidates = np.linspace(0.96, 0.99, 4)

ALT_PARAMS: Optional[List[str]] = [f"{alpha},{lambda_},{gamma}, {r}" for alpha in alpha_candidates for lambda_ in lambda_candidates for gamma in gamma_candidates for r in r_candidates]


# Try to import numba, fallback to regular functions if unavailable
try:
    from numba import jit
    NUMBA_AVAILABLE = True
except ImportError:
    NUMBA_AVAILABLE = False
    print("Please install numba to have full performance")
    def jit(*args, **kwargs):
        def decorator(func):
            return func
        return decorator


# Core numerical functions with Numba JIT compilation
@jit(nopython=True, cache=True)
def fast_value_function(Z, R, alpha, lambda_):
    diff = Z - R
    result = np.empty_like(diff)
    for i in range(len(diff)):
        if diff[i] >= 0:
            result[i] = (abs(diff[i]) + 1e-12) ** alpha # gain domain
        else:
            result[i] = -lambda_ * (abs(diff[i]) + 1e-12) ** alpha # loss domain
    return result


@jit(nopython=True, cache=True)
# probability weihting function
def fast_probability_weighting(p, gamma):
    p_clipped = max(1e-10, min(p, 1 - 1e-10))
    numerator = p_clipped ** gamma
    denominator = (p_clipped ** gamma + (1 - p_clipped) ** gamma) ** (1 / gamma)
    return numerator / denominator


@jit(nopython=True, cache=True)
# compute Y function (value function)
def fast_compute_Y(Z, p, R, alpha, lambda_, gamma):
    diff = Z - R
    values = fast_value_function(Z, R, alpha, lambda_)
    total = 0.0

    gains_count = 0
    for i in range(len(diff)):
        if diff[i] >= 0:
            gains_count += 1

    if gains_count > 0:
        gains_Z = np.empty(gains_count, dtype=np.float64)
        gains_p = np.empty(gains_count, dtype=np.float64)
        gains_v = np.empty(gains_count, dtype=np.float64)
        idx = 0
        for i in range(len(diff)):
            if diff[i] >= 0:
                gains_Z[idx] = Z[i]
                gains_p[idx] = p[i]
                gains_v[idx] = values[i]
                idx += 1
        order = np.argsort(gains_Z)
        cum = 0.0
        prev_w = 0.0
        for k in range(gains_count - 1, -1, -1):
            j = order[k]
            cum += gains_p[j]
            w_cum = fast_probability_weighting(cum, gamma)
            dw = w_cum - prev_w
            total += gains_v[j] * dw
            prev_w = w_cum

    losses_count = 0
    for i in range(len(diff)):
        if diff[i] < 0:
            losses_count += 1

    if losses_count > 0:
        losses_Z = np.empty(losses_count, dtype=np.float64)
        losses_p = np.empty(losses_count, dtype=np.float64)
        losses_v = np.empty(losses_count, dtype=np.float64)
        idx = 0
        for i in range(len(diff)):
            if diff[i] < 0:
                losses_Z[idx] = Z[i]
                losses_p[idx] = p[i]
                losses_v[idx] = values[i]
                idx += 1
        order = np.argsort(losses_Z)
        cum = 0.0
        prev_w = 0.0
        for k in range(losses_count):
            j = order[k]
            cum += losses_p[j]
            w_cum = fast_probability_weighting(cum, gamma)
            dw = w_cum - prev_w
            total += losses_v[j] * dw
            prev_w = w_cum

    return total


@dataclass
class OptimizedConfig:
    alpha: float = 0.88
    lambda_: float = 2.25
    gamma: float = 0.61
    r : float = 0.98

    # Mode
    outcomes: int = 4  # 4 or 6
    stake: str = "lo"  # "hi" or "lo"

    # Discrete parameter ranges (interpreted by stake/outcome presets)
    lottery_min_bound: int = -101
    lottery_min: int = -26
    lottery_max: int = 26
    lottery_max_bound: int = 101
    prob_choices: List[float] = None

    # Optimization settings
    num_attempts: int = 1000000
    violation_threshold: float = 1.0
    num_cores: Optional[int] = None

    # Performance optimization settings
    batch_size: int = 10000
    early_termination_solutions: int = 50
    use_fast_prefilter: bool = True

    # Output settings
    output_dir: str = "lottery_results"
    save_progress_enabled: bool = True
    alt_params: Optional[List[str]] = None  # list of "alpha,lambda,gamma, r" strings

    def __post_init__(self):
        if self.prob_choices is None:
            self.prob_choices = [0.1, 0.2, 0.3, 0.4, 0.5, 0.6, 0.7, 0.8, 0.9]

        available_cores = max(1, mp.cpu_count())
        if self.num_cores is None:
            self.num_cores = available_cores
        else:
            self.num_cores = max(1, min(self.num_cores, available_cores))

        if self.outcomes == 6:
            self.output_dir = "lottery_results_6outcomes"
        os.makedirs(self.output_dir, exist_ok=True)
        # If not provided via CLI, use ALT_PARAMS constant
        if self.alt_params is None and 'ALT_PARAMS' in globals():
            self.alt_params = ALT_PARAMS


class CompleteSolution:
    def __init__(self, outcomes: int, params: np.ndarray, violation: float, timestamp: float = None):
        self.outcomes = outcomes
        self.params = params.copy()
        self.violation = violation
        self.timestamp = timestamp or time.time()

        if outcomes == 4:
            self.lottery_values = [int(x) for x in self.params[:8]]
            self.probabilities = list(self.params[8:])  # p1,p2,p3
            (self.b11, self.b12, self.c21, self.c22, self.c31, self.c32, self.c33, self.c34) = self.lottery_values
            (self.p1, self.p2, self.p3) = self.probabilities
        else:
            self.lottery_values = [int(x) for x in self.params[:11]]
            self.probabilities = list(self.params[11:])  # p1..p5
            (self.b11, self.b12, self.c21, self.c22, self.c23, self.c31, self.c32, self.c33, self.c34, self.c35, self.c36) = self.lottery_values
            (self.p1, self.p2, self.p3, self.p4, self.p5) = self.probabilities

    def __str__(self):
        return f"Solution({self.outcomes}out, viol={self.violation:.6f}, vals={self.lottery_values}, probs={self.probabilities})"

    def to_dict(self):
        return {
            'outcomes': self.outcomes,
            'params': self.params.tolist(),
            'violation': self.violation,
            'timestamp': self.timestamp,
            'lottery_values': self.lottery_values,
            'probabilities': self.probabilities
        }


class UnifiedLotteryOptimizer:
    def __init__(self, config: OptimizedConfig):
        self.config = config
        self.alpha = config.alpha
        self.lambda_ = config.lambda_
        self.gamma = config.gamma
        self.r= config.r
        self.outcomes = config.outcomes
        self.stake = config.stake

        # Statistics
        self.stats = {
            'evaluations': 0,
            'solutions_found': 0,
            'best_violation': float('inf'),
            'prefilter_rejections': 0,
            'start_time': None,
            'end_time': None,
        }

        # Build discrete space per mode
        self._prepare_discrete_space()
        self._psutil_process = psutil.Process(os.getpid()) if PSUTIL_AVAILABLE else None
        self._worker_ps = []
        if self._psutil_process:
            self._psutil_process.cpu_percent(None)

    def _prepare_discrete_space(self):
        if self.outcomes == 4 and self.stake == 'hi':
            # Use separated bounds; keep multiples of 5
            low = np.arange(self.config.lottery_min_bound, self.config.lottery_min + 1)
            hi = np.arange(self.config.lottery_max, self.config.lottery_max_bound + 1)
            all_values = np.concatenate([low, hi])
            self.lottery_values = all_values[(all_values % 5 == 0)]
        elif self.outcomes == 6 and self.stake == 'hi':
            low = np.arange(self.config.lottery_min_bound, self.config.lottery_min + 1)
            hi = np.arange(self.config.lottery_max, self.config.lottery_max_bound + 1)
            all_values = np.concatenate([low, hi])
            self.lottery_values = all_values[(all_values % 5 == 0)]
        else:
            # lo stake: contiguous integer range
            self.lottery_values = np.arange(self.config.lottery_min, self.config.lottery_max + 1)

        self.prob_choices = np.array(self.config.prob_choices)

    def _progress_desc(self):
        mode = "Numba JIT" if NUMBA_AVAILABLE else "Python"
        return f"Batch optimization [{mode}]"

    def _resource_postfix(self):
        status = {
            'Numba': 'On' if NUMBA_AVAILABLE else 'Off',
            'Cores': self.config.num_cores
        }
        if self._psutil_process:
            total_rss = 0
<<<<<<< HEAD
            core_equivalents = 0.0
            try:
                total_rss += self._psutil_process.memory_info().rss
                core_equivalents += self._psutil_process.cpu_percent(None) / 100.0
=======
            try:
                total_rss += self._psutil_process.memory_info().rss
>>>>>>> 593ac3da
            except psutil.Error:
                pass
            live_workers = []
            if self._worker_ps:
                for worker_proc in self._worker_ps:
                    try:
                        if worker_proc.is_running():
                            total_rss += worker_proc.memory_info().rss
<<<<<<< HEAD
                            core_equivalents += worker_proc.cpu_percent(None) / 100.0
=======
>>>>>>> 593ac3da
                            live_workers.append(worker_proc)
                    except psutil.Error:
                        continue
                self._worker_ps = live_workers
            mem_gb = total_rss / (1024 ** 3) if total_rss else 0.0
<<<<<<< HEAD
            status['CoreUse'] = f"{core_equivalents:.1f}"
=======
            cpu_pct = self._psutil_process.cpu_percent(None)
            total_cores = psutil.cpu_count() or 1
            core_usage = (cpu_pct / 100.0) * total_cores
            status['CoreUse'] = f"{core_usage:.1f}"
>>>>>>> 593ac3da
            status['RAM'] = f"{mem_gb:.2f}GB"
            if self._worker_ps:
                status['Workers'] = len(self._worker_ps)
        else:
            status['CoreUse'] = 'n/a'
            status['RAM'] = 'n/a'
        return status

    def _register_solution(self, solution: 'CompleteSolution', container: List['CompleteSolution']):
        container.append(solution)
        self.stats['solutions_found'] += 1
        if solution.violation < self.stats['best_violation']:
            self.stats['best_violation'] = solution.violation

    # ---------- Structure creation ----------
    def create_lottery_structure(self, params: np.ndarray, r_override: Optional[float] = None):
        r_value = self.r if r_override is None else r_override
        r_sq = r_value * r_value
        if self.outcomes == 4:
            b11, b12, c21, c22, c31, c32, c33, c34, p1, p2, p3 = params
            z1_base = b11 + c21 + c31
            z2_base = b11 + c21 + c32
            z3_base = b12 + c22 + c33
            z4_base = b12 + c22 + c34
            z1 = b11 + c21 * r_value + c31 * r_sq
            z2 = b11 + c21 * r_value + c32 * r_sq
            z3 = b12 + c22 * r_value + c33 * r_sq
            z4 = b12 + c22 * r_value + c34 * r_sq
            prob1 = p1 * p2
            prob2 = p1 * (1 - p2)
            prob3 = (1 - p1) * p3
            prob4 = (1 - p1) * (1 - p3)
            outcomes = np.array([z1, z2, z3, z4])
            probabilities = np.array([prob1, prob2, prob3, prob4])
            outcomes_base = np.array([z1_base, z2_base, z3_base, z4_base], dtype=np.int64)
            return outcomes, probabilities, outcomes_base
        else:
            b11, b12, c21, c22, c23, c31, c32, c33, c34, c35, c36, p1, p2, p3, p4, p5 = params
            z1_base = b11 + c21 + c31
            z2_base = b11 + c21 + c32
            z3_base = b12 + c22 + c33
            z4_base = b12 + c22 + c34
            z5_base = b12 + c23 + c35
            z6_base = b12 + c23 + c36
            z1 = b11 + c21 * r_value + c31 * r_sq
            z2 = b11 + c21 * r_value + c32 * r_sq
            z3 = b12 + c22 * r_value + c33 * r_sq
            z4 = b12 + c22 * r_value + c34 * r_sq
            z5 = b12 + c23 * r_value + c35 * r_sq
            z6 = b12 + c23 * r_value + c36 * r_sq
            prob1 = p1 * p2
            prob2 = p1 * (1 - p2)
            prob3 = (1 - p1) * p3 * p4
            prob4 = (1 - p1) * p3 * (1 - p4)
            prob5 = (1 - p1) * (1 - p3) * p5
            prob6 = (1 - p1) * (1 - p3) * (1 - p5)
            outcomes = np.array([z1, z2, z3, z4, z5, z6])
            probabilities = np.array([prob1, prob2, prob3, prob4, prob5, prob6])
            outcomes_base = np.array([z1_base, z2_base, z3_base, z4_base, z5_base, z6_base], dtype=np.int64)
            return outcomes, probabilities, outcomes_base

    # ---------- Helper computations ----------
    def _probability_weighting(self, p):
        p = np.clip(p, 1e-10, 1 - 1e-10)
        numerator = p ** self.gamma
        denominator = (p ** self.gamma + (1 - p) ** self.gamma) ** (1 / self.gamma)
        return numerator / denominator

    # Alternate-parameter versions used for sanity checks
    def _probability_weighting_params(self, p, gamma):
        p = np.clip(p, 1e-10, 1 - 1e-10)
        numerator = p ** gamma
        denominator = (p ** gamma + (1 - p) ** gamma) ** (1 / gamma)
        return numerator / denominator

    def _compute_Y_python(self, Z, p, R, alpha, lambda_, gamma):
        diff = Z - R
        values = np.where(diff >= 0,
                          np.power(np.abs(diff) + 1e-12, alpha),
                          -lambda_ * np.power(np.abs(diff) + 1e-12, alpha))

        gain_idx = np.where(diff >= 0)[0]
        loss_idx = np.where(diff < 0)[0]
        total = 0.0

        if gain_idx.size > 0:
            gains_Z = Z[gain_idx]
            gains_p = p[gain_idx]
            gains_v = values[gain_idx]
            order = np.argsort(-gains_Z)
            gains_p_sorted = gains_p[order]
            gains_v_sorted = gains_v[order]
            cum = 0.0
            prev_w = 0.0
            for j in range(gains_p_sorted.size):
                cum += float(gains_p_sorted[j])
                w_cum = self._probability_weighting_params(cum, gamma)
                dw = w_cum - prev_w
                total += gains_v_sorted[j] * dw
                prev_w = w_cum

        if loss_idx.size > 0:
            losses_Z = Z[loss_idx]
            losses_p = p[loss_idx]
            losses_v = values[loss_idx]
            order = np.argsort(losses_Z)
            losses_p_sorted = losses_p[order]
            losses_v_sorted = losses_v[order]
            cum = 0.0
            prev_w = 0.0
            for j in range(losses_p_sorted.size):
                cum += float(losses_p_sorted[j])
                w_cum = self._probability_weighting_params(cum, gamma)
                dw = w_cum - prev_w
                total += losses_v_sorted[j] * dw
                prev_w = w_cum

        return float(total)

    def _compute_Y(self, Z, p, R):
        if NUMBA_AVAILABLE:
            return float(fast_compute_Y(np.asarray(Z, dtype=np.float64),
                                        np.asarray(p, dtype=np.float64),
                                        float(R),
                                        self.alpha,
                                        self.lambda_,
                                        self.gamma))
        return self._compute_Y_python(Z, p, R, self.alpha, self.lambda_, self.gamma)

    def _compute_Y_params(self, Z, p, R, alpha, lambda_, gamma):
        if NUMBA_AVAILABLE:
            return float(fast_compute_Y(np.asarray(Z, dtype=np.float64),
                                        np.asarray(p, dtype=np.float64),
                                        float(R),
                                        alpha,
                                        lambda_,
                                        gamma))
        return self._compute_Y_python(Z, p, R, alpha, lambda_, gamma)

    def find_R_where_Y_equals_zero(self, Z, p):
        def equation(R):
            return self._compute_Y(Z, p, R)
        for start_R in [0.0, float(np.mean(Z)), float(np.median(Z))]:
            try:
                R_solution = fsolve(equation, start_R, xtol=1e-6)[0]
                if abs(equation(R_solution)) < 1e-4:
                    return float(R_solution)
            except Exception:
                continue
        return None

    def find_R_where_Y_equals_zero_params(self, Z, p, alpha, lambda_, gamma):
        def equation(R):
            return self._compute_Y_params(Z, p, R, alpha, lambda_, gamma)
        for start_R in [0.0, float(np.mean(Z)), float(np.median(Z))]:
            try:
                R_solution = fsolve(equation, start_R, xtol=1e-6)[0]
                if abs(equation(R_solution)) < 1e-4:
                    return float(R_solution)
            except Exception:
                continue
        return None

    def find_monotonic_interval(self, Z, p):
        try:
            R_zero = self.find_R_where_Y_equals_zero(Z, p)
            if R_zero is None:
                return None, None
            larger_outcomes = Z[Z > R_zero]
            if len(larger_outcomes) == 0:
                next_reference = float(np.max(Z))
            else:
                differences = larger_outcomes - R_zero
                min_diff_idx = int(np.argmin(differences))
                next_reference = float(larger_outcomes[min_diff_idx])
            if next_reference <= R_zero:
                sorted_outcomes = np.sort(Z)
                if len(sorted_outcomes) >= 2:
                    next_reference = float(sorted_outcomes[-2])
                else:
                    next_reference = R_zero + 1.0
            return R_zero, next_reference
        except Exception:
            return None, None

    def find_monotonic_interval_params(self, Z, p, alpha, lambda_, gamma):
        try:
            R_zero = self.find_R_where_Y_equals_zero_params(Z, p, alpha, lambda_, gamma)
            if R_zero is None:
                return None, None
            larger_outcomes = Z[Z > R_zero]
            if len(larger_outcomes) == 0:
                next_reference = float(np.max(Z))
            else:
                differences = larger_outcomes - R_zero
                min_diff_idx = int(np.argmin(differences))
                next_reference = float(larger_outcomes[min_diff_idx])
            if next_reference <= R_zero:
                sorted_outcomes = np.sort(Z)
                if len(sorted_outcomes) >= 2:
                    next_reference = float(sorted_outcomes[-2])
                else:
                    next_reference = R_zero + 1.0
            return R_zero, next_reference
        except Exception:
            return None, None

    # ---------- Constraints ----------
    def _basic_constraint_violation(self, params):
        # probability bounds
        if self.outcomes == 4:
            p1, p2, p3 = params[8:]
            if not (0 <= p1 <= 1 and 0 <= p2 <= 1 and 0 <= p3 <= 1):
                return True, 1000.0
        else:
            p1, p2, p3, p4, p5 = params[11:]
            if not (0 <= p1 <= 1 and 0 <= p2 <= 1 and 0 <= p3 <= 1 and 0 <= p4 <= 1 and 0 <= p5 <= 1):
                return True, 1000.0

        Z, p, _ = self.create_lottery_structure(params)
        expected_value = np.sum(Z * p)
        if self.outcomes == 6 and self.stake == 'hi':
            ev_violation = (abs(expected_value)) ** 2
        elif self.outcomes == 6 and self.stake == 'lo':
            ev_violation = (abs(expected_value))
        elif self.outcomes == 4 and self.stake == 'hi':
            ev_violation = (abs(expected_value)) * 10
        else:
            ev_violation = (abs(expected_value))
        return False, float(ev_violation)

    def _alt_params_valid(self, params) -> bool:
        if not self.config.alt_params:
            return True
        for param_str in self.config.alt_params:
            try:
                parts = [x.strip() for x in param_str.split(',')]
                if len(parts) not in (3, 4):
                    return False
                a_alt = float(parts[0])
                l_alt = float(parts[1])
                g_alt = float(parts[2])
                r_alt = float(parts[3]) if len(parts) == 4 else None
            except Exception:
                return False
            alt_viol, alt_ok = self.check_constraints_with_params(params, a_alt, l_alt, g_alt, r_alt)
            if (not alt_ok) or (alt_viol.get('total', float('inf')) >= self.config.violation_threshold):
                return False
        return True

    def check_full_constraints(self, params, track_stats: bool = True):
        try:
            if track_stats:
                self.stats['evaluations'] += 1
            Z, p, _ = self.create_lottery_structure(params)
            violations = {}
            total_violations = 0.0

            # Expected value weighting consistent with originals
            expected_value = np.sum(Z * p)
            if self.outcomes == 6 and self.stake == 'hi':
                violations['expected_value'] = (abs(expected_value)) ** 2
            elif self.outcomes == 6 and self.stake == 'lo':
                violations['expected_value'] = (abs(expected_value)) * 5
            elif self.outcomes == 4 and self.stake == 'hi':
                violations['expected_value'] = (abs(expected_value)) * 10
            else:
                violations['expected_value'] = (abs(expected_value))
            total_violations += violations['expected_value']

            # Monotonic intervals
            IL_lower, IL_upper = self.find_monotonic_interval(Z, p)
            if IL_lower is None or IL_upper is None or IL_lower >= IL_upper:
                violations['empty_interval'] = 1000
                total_violations += 1000
                violations['total'] = total_violations
                return violations, False

            # Ensure 0 in IL
            interval_violations_L = 0.0
            if 0 < IL_lower:
                interval_violations_L += (IL_lower - 0)
            elif 0 > IL_upper:
                interval_violations_L += (0 - IL_upper)
            violations['interval_L'] = interval_violations_L
            total_violations += interval_violations_L

            # Sub-lottery intervals
            if self.outcomes == 4:
                z1, z2, z3, z4 = Z
                p1, p2, p3 = params[8:]
                Z_L1 = np.array([z1, z2]); p_L1 = np.array([p2, 1 - p2])
                Z_L2 = np.array([z3, z4]); p_L2 = np.array([p3, 1 - p3])
                E_L1 = np.sum(Z_L1 * p_L1)
                E_L2 = np.sum(Z_L2 * p_L2)
                b11, b12, c21, c22 = params[:4]

                IL1_lower, IL1_upper = self.find_monotonic_interval(Z_L1, p_L1)
                if IL1_lower is None or IL1_upper is None or IL1_lower >= IL1_upper:
                    total_violations += 100
                else:
                    for value in [b11, b11 + c21, E_L1, expected_value]:
                        if value < IL1_lower:
                            total_violations += (IL1_lower - value)
                        elif value > IL1_upper:
                            total_violations += (value - IL1_upper)

                IL2_lower, IL2_upper = self.find_monotonic_interval(Z_L2, p_L2)
                if IL2_lower is None or IL2_upper is None or IL2_lower >= IL2_upper:
                    total_violations += 100
                else:
                    for value in [b12, b12 + c22, E_L2, expected_value]:
                        if value < IL2_lower:
                            total_violations += (IL2_lower - value)
                        elif value > IL2_upper:
                            total_violations += (value - IL2_upper)
            else:
                z1, z2, z3, z4, z5, z6 = Z
                p1, p2, p3, p4, p5 = params[11:]
                Z_L1 = np.array([z1, z2]); p_L1 = np.array([p2, 1 - p2])
                Z_L2 = np.array([z3, z4]); p_L2 = np.array([p4, 1 - p4])
                Z_L3 = np.array([z5, z6]); p_L3 = np.array([p5, 1 - p5])
                p_L4 = np.array([p3 * p4, p3 * (1 - p4), (1 - p3) * p5, (1 - p3) * (1 - p5)])
                Z_L4 = np.array([z3, z4, z5, z6])
                E_L2 = np.sum(Z_L2 * p_L2)
                E_L3 = np.sum(Z_L3 * p_L3)
                E_L4 = p3 * E_L2 + (1 - p3) * E_L3
                b11, b12, c21, c22, c23 = params[:5]

                for (Z_sub, p_sub, values, penalty_key) in [
                    (Z_L1, p_L1, [b11, b11 + c21, np.sum(Z_L1 * p_L1), expected_value], 'L1'),
                    (Z_L2, p_L2, [b12, b12 + c22, E_L2, E_L4], 'L2'),
                    (Z_L3, p_L3, [b12, b12 + c23, E_L3, E_L4], 'L3'),
                ]:
                    lo, up = self.find_monotonic_interval(Z_sub, p_sub)
                    if lo is None or up is None or lo >= up:
                        total_violations += 100
                    else:
                        for value in values:
                            if value < lo:
                                total_violations += (lo - value)
                            elif value > up:
                                total_violations += (value - up)

                lo4, up4 = self.find_monotonic_interval(Z_L4, p_L4)
                if lo4 is None or up4 is None or lo4 >= up4:
                    total_violations += 100
                else:
                    for value in [b12, E_L4, expected_value]:
                        if value < lo4:
                            total_violations += (lo4 - value)
                        elif value > up4:
                            total_violations += (value - up4)

            # Probability bounds soft check
            prob_bound_violations = 0.0
            for prob in (params[8:] if self.outcomes == 4 else params[11:]):
                if prob < 0:
                    prob_bound_violations += (-prob)
                if prob > 1:
                    prob_bound_violations += (prob - 1)
            total_violations += prob_bound_violations
            violations['prob_bounds'] = prob_bound_violations

            violations['total'] = float(total_violations)
            if total_violations < self.stats['best_violation']:
                self.stats['best_violation'] = float(total_violations)
            return violations, True
        except Exception as e:
            return {'total': 10000, 'error': str(e)}, False

    def check_constraints_with_params(self, params, alpha, lambda_, gamma, r_override: Optional[float] = None):
        try:
            Z, p, _ = self.create_lottery_structure(params, r_override)
            total_violations = 0.0
            expected_value = np.sum(Z * p)
            # Use a moderate weighting for EV under alt params
            total_violations += float(abs(expected_value))

            # Main interval
            IL_lower, IL_upper = self.find_monotonic_interval_params(Z, p, alpha, lambda_, gamma)
            if IL_lower is None or IL_upper is None or IL_lower >= IL_upper:
                total_violations += 1000
                return {'total': total_violations, 'empty_interval': 1000}, False

            # 0 in IL
            if 0 < IL_lower:
                total_violations += (IL_lower - 0)
            elif 0 > IL_upper:
                total_violations += (0 - IL_upper)

            if self.outcomes == 4:
                z1, z2, z3, z4 = Z
                _, _, _, _, _, _, _, _, p1, p2, p3 = params
                Z_L1 = np.array([z1, z2]); p_L1 = np.array([p2, 1 - p2])
                Z_L2 = np.array([z3, z4]); p_L2 = np.array([p3, 1 - p3])
                E_L1 = np.sum(Z_L1 * p_L1)
                E_L2 = np.sum(Z_L2 * p_L2)
                b11, b12, c21, c22 = params[:4]

                lo1, up1 = self.find_monotonic_interval_params(Z_L1, p_L1, alpha, lambda_, gamma)
                if lo1 is None or up1 is None or lo1 >= up1:
                    total_violations += 100
                else:
                    for value in [b11, b11 + c21, E_L1, expected_value]:
                        if value < lo1:
                            total_violations += (lo1 - value)
                        elif value > up1:
                            total_violations += (value - up1)

                lo2, up2 = self.find_monotonic_interval_params(Z_L2, p_L2, alpha, lambda_, gamma)
                if lo2 is None or up2 is None or lo2 >= up2:
                    total_violations += 100
                else:
                    for value in [b12, b12 + c22, E_L2, expected_value]:
                        if value < lo2:
                            total_violations += (lo2 - value)
                        elif value > up2:
                            total_violations += (value - up2)
            else:
                z1, z2, z3, z4, z5, z6 = Z
                _, _, _, _, _, _, _, _, _, _, _, p1, p2, p3, p4, p5 = params
                Z_L1 = np.array([z1, z2]); p_L1 = np.array([p2, 1 - p2])
                Z_L2 = np.array([z3, z4]); p_L2 = np.array([p4, 1 - p4])
                Z_L3 = np.array([z5, z6]); p_L3 = np.array([p5, 1 - p5])
                Z_L4 = np.array([z3, z4, z5, z6])
                p_L4 = np.array([p3 * p4, p3 * (1 - p4), (1 - p3) * p5, (1 - p3) * (1 - p5)])
                E_L2 = np.sum(Z_L2 * p_L2)
                E_L3 = np.sum(Z_L3 * p_L3)
                E_L4 = p3 * E_L2 + (1 - p3) * E_L3
                b11, b12, c21, c22, c23 = params[:5]

                for (Z_sub, p_sub, values) in [
                    (Z_L1, p_L1, [b11, b11 + c21, np.sum(Z_L1 * p_L1), expected_value]),
                    (Z_L2, p_L2, [b12, b12 + c22, E_L2, E_L4]),
                    (Z_L3, p_L3, [b12, b12 + c23, E_L3, E_L4]),
                ]:
                    lo, up = self.find_monotonic_interval_params(Z_sub, p_sub, alpha, lambda_, gamma)
                    if lo is None or up is None or lo >= up:
                        total_violations += 100
                    else:
                        for value in values:
                            if value < lo:
                                total_violations += (lo - value)
                            elif value > up:
                                total_violations += (value - up)

                lo4, up4 = self.find_monotonic_interval_params(Z_L4, p_L4, alpha, lambda_, gamma)
                if lo4 is None or up4 is None or lo4 >= up4:
                    total_violations += 100
                else:
                    for value in [b12, E_L4, expected_value]:
                        if value < lo4:
                            total_violations += (lo4 - value)
                        elif value > up4:
                            total_violations += (value - up4)

            # Probability bounds soft check
            prob_bound_violations = 0.0
            for prob in (params[8:] if self.outcomes == 4 else params[11:]):
                if prob < 0:
                    prob_bound_violations += (-prob)
                if prob > 1:
                    prob_bound_violations += (prob - 1)
            total_violations += prob_bound_violations
            return {'total': float(total_violations)}, True
        except Exception as e:
            return {'total': 10000, 'error': str(e)}, False

    # ---------- Generation ----------
    def generate_batch_params(self, batch_size: int) -> np.ndarray:
        if self.outcomes == 4:
            params_batch = np.empty((batch_size, 11), dtype=np.float64)
            for i in range(batch_size):
                params_batch[i, :8] = np.random.choice(self.lottery_values, 8)
                params_batch[i, 8:] = np.random.choice(self.prob_choices, 3)
            return params_batch
        else:
            params_batch = np.empty((batch_size, 16), dtype=np.float64)
            for i in range(batch_size):
                params_batch[i, :11] = np.random.choice(self.lottery_values, 11)
                params_batch[i, 11:] = np.random.choice(self.prob_choices, 5)
            return params_batch

    def fast_prefilter(self, params_batch: np.ndarray) -> np.ndarray:
        if not self.config.use_fast_prefilter:
            return params_batch
        valid_indices = []
        for i in range(len(params_batch)):
            params = params_batch[i]
            invalid, violation = self._basic_constraint_violation(params)
            if (not invalid) and violation < self.config.violation_threshold * 2:
                valid_indices.append(i)
            else:
                self.stats['prefilter_rejections'] += 1
        shape = (0, 11) if self.outcomes == 4 else (0, 16)
        return params_batch[valid_indices] if valid_indices else np.empty(shape)

    # ---------- Optimization ----------
    def batch_optimize(self) -> List[CompleteSolution]:
        solutions = []
        attempts_made = 0
        self.stats['start_time'] = time.time()
        use_parallel = (self.config.num_cores or 1) > 1
        pool = None
        pool_terminated = False
        if use_parallel:
            config_state = asdict(self.config)
            config_state['num_cores'] = 1
            ctx = mp.get_context('spawn') if os.name == 'nt' else mp.get_context()
            pool = ctx.Pool(
                processes=self.config.num_cores,
                initializer=_mp_worker_initializer,
                initargs=(config_state,)
            )
            if PSUTIL_AVAILABLE:
                worker_handles = []
                for proc in getattr(pool, "_pool", []):
                    try:
                        ps_proc = psutil.Process(proc.pid)
                        ps_proc.cpu_percent(None)
                        worker_handles.append(ps_proc)
                    except (psutil.Error, AttributeError):
                        continue
                self._worker_ps = worker_handles
        else:
            self._worker_ps = []

        pbar = tqdm(total=self.config.num_attempts, desc=self._progress_desc())
        early_stop = False
        try:
            while attempts_made < self.config.num_attempts and not early_stop:
                current_batch_size = min(self.config.batch_size, self.config.num_attempts - attempts_made)
                params_batch = self.generate_batch_params(current_batch_size)
                filtered_params = self.fast_prefilter(params_batch)

                if use_parallel and filtered_params.size > 0:
                    chunk_size = max(1, len(filtered_params) // (self.config.num_cores * 2))
                    evaluations_this_batch = 0
                    for result in pool.imap_unordered(_mp_worker_process, filtered_params, chunksize=chunk_size):
                        evaluations_this_batch += 1
                        if not result:
                            continue
                        if isinstance(result, tuple) and len(result) == 2 and isinstance(result[0], str) and result[0] == 'error':
                            warnings.warn(f"Worker error: {result[1]}")
                            continue
                        violation_value, candidate_params = result
                        sol = CompleteSolution(self.outcomes, candidate_params, violation_value)
                        self._register_solution(sol, solutions)
                        if len(solutions) >= self.config.early_termination_solutions:
                            early_stop = True
                            if pool:
                                pool_terminated = True
                                pool.terminate()
                            break
                    self.stats['evaluations'] += evaluations_this_batch
                else:
                    for params in filtered_params:
                        violations, valid = self.check_full_constraints(params)
                        if not (valid and violations['total'] < self.config.violation_threshold):
                            continue
                        if not self._alt_params_valid(params):
                            continue
                        sol = CompleteSolution(self.outcomes, params, violations['total'])
                        self._register_solution(sol, solutions)
                        if len(solutions) >= self.config.early_termination_solutions:
                            early_stop = True
                            break

                attempts_made += current_batch_size
                pbar.update(current_batch_size)
                postfix = {
                    'Solutions': len(solutions),
                    'Best': f"{self.stats['best_violation']:.3f}",
                    'Prefilter': f"{self.stats['prefilter_rejections']}"
                }
                postfix.update(self._resource_postfix())
                pbar.set_postfix(postfix)
        finally:
            pbar.close()
            self.stats['end_time'] = time.time()
            if pool:
                if pool_terminated:
                    pool.join()
                else:
                    pool.close()
                    pool.join()
            self._worker_ps = []
        return solutions

    def solve(self) -> List[CompleteSolution]:
        print(f"Starting lottery parameter optimization...")
        print(f"Mode: outcomes={self.outcomes}, stake={self.stake}")
        print(f"Numba acceleration: {'Enabled' if NUMBA_AVAILABLE else 'Disabled'}")
        print(f"Alternate parameter set numbers: {len(self.config.alt_params)}")
        print(f"Prospect theory parameters: alpha={self.alpha}, lambda={self.lambda_}, gamma={self.gamma}, r={self.r}")
        solutions = self.batch_optimize()
        solutions.sort(key=lambda s: s.violation)
        elapsed_time = (self.stats['end_time'] or time.time()) - self.stats['start_time']
        print(f"\nOptimization completed ({elapsed_time:.2f}s)")
        print(f"Statistics:")
        print(f"   Total evaluations: {self.stats['evaluations']:,}")
        print(f"   Solutions found: {len(solutions)}")
        print(f"   Prefilter rejections: {self.stats['prefilter_rejections']:,}")
        if elapsed_time > 0:
            print(f"   Evaluation speed: {self.stats['evaluations'] / elapsed_time:.0f} evals/s")
        if solutions:
            print(f"   Best violation value: {solutions[0].violation:.6f}")
        return solutions

    # ---------- Reporting ----------
    def calculate_solution_diversity(self, solutions: List[CompleteSolution]) -> Dict[str, float]:
        if len(solutions) < 2:
            return {'diversity': 0.0, 'num_solutions': len(solutions)}
        params_array = np.array([s.params for s in solutions])
        distances = pdist(params_array, metric='euclidean')
        return {
            'num_solutions': len(solutions),
            'mean_distance': float(np.mean(distances)),
            'min_distance': float(np.min(distances)),
            'max_distance': float(np.max(distances)),
            'std_distance': float(np.std(distances)),
            'unique_lottery_combinations': len(set(tuple(s.lottery_values) for s in solutions)),
            'unique_prob_combinations': len(set(tuple(s.probabilities) for s in solutions)),
        }

    def _default_filename(self) -> str:
        timestamp = datetime.now().strftime('%Y%m%d_%H%M%S')
        if self.outcomes == 4:
            return os.path.join(self.config.output_dir, f"lottery_solutions_four_{timestamp}.txt")
        suffix = "_hi" if self.stake == 'hi' else ""
        return os.path.join(self.config.output_dir, f"lottery_6outcomes_{timestamp}{suffix}.txt")

    def save_solutions_to_file(self, solutions: List[CompleteSolution], filename: str = None) -> str:
        if filename is None:
            filename = self._default_filename()
        try:
            with open(filename, 'w', encoding='utf-8') as f:
                f.write("=" * 80 + "\n")
                title = "6 Outcomes Results" if self.outcomes == 6 else "Results Report"
                f.write(f"Unified Discrete Lottery Optimizer - {title}\n")
                f.write("=" * 80 + "\n")
                f.write(f"Generated on: {datetime.now().strftime('%Y-%m-%d %H:%M:%S')}\n")
                f.write(f"Mode: outcomes={self.outcomes}, stake={self.stake}\n")
                f.write(f"Solutions found: {len(solutions)}\n")
                f.write(f"Prospect theory parameters: alpha={self.alpha}, lambda={self.lambda_}, gamma={self.gamma}, r={self.r}\n")
                f.write(f"Search configuration:\n")
                if self.stake == 'hi':
                    f.write(f"  - Lottery range: [{self.config.lottery_min_bound}, {self.config.lottery_min}] and [{self.config.lottery_max}, {self.config.lottery_max_bound}]\n")
                else:
                    f.write(f"  - Lottery range: [{self.config.lottery_min}, {self.config.lottery_max}]\n")
                f.write(f"  - Probability choices: {self.config.prob_choices}\n")
                f.write(f"  - Violation threshold: {self.config.violation_threshold}\n")
                f.write(f"  - Total evaluations: {self.stats['evaluations']:,}\n")
                f.write(f"  - Numba acceleration: {'Enabled' if NUMBA_AVAILABLE else 'Disabled'}\n")
                f.write("\n")

                if not solutions:
                    f.write("No solutions found!\n")
                    f.write("Suggestions:\n")
                    f.write("  - Increase num_attempts\n")
                    f.write("  - Relax violation_threshold\n")
                    f.write("  - Adjust parameter ranges\n")
                    return filename

                # Details per solution
                for i, solution in enumerate(solutions):
                    f.write(f"\n{'='*60}\n")
                    f.write(f"Solution {i+1}\n")
                    f.write(f"{'='*60}\n")
                    f.write(f"Objective function value: {solution.violation:.6f}\n")
                    f.write(f"Timestamp: {datetime.fromtimestamp(solution.timestamp).strftime('%Y-%m-%d %H:%M:%S')}\n")
                    f.write("\n")

                    if self.outcomes == 4:
                        f.write("Lottery structure (4 outcomes):\n")
                        f.write(f"  Stage 1: b11={solution.b11:3d}, b12={solution.b12:3d}\n")
                        f.write(f"  Stage 2: c21={solution.c21:3d}, c22={solution.c22:3d}\n")
                        f.write(f"  Stage 3: c31={solution.c31:3d}, c32={solution.c32:3d}, c33={solution.c33:3d}, c34={solution.c34:3d}\n")
                        f.write(f"  Probabilities: p1={solution.p1:.3f}, p2={solution.p2:.3f}, p3={solution.p3:.3f}\n")
                        Z, p, Z_base = self.create_lottery_structure(solution.params)
                        expected_value = np.sum(Z * p)
                        f.write("Final outcomes (nominal -> discounted):\n")
                        for idx, (z_nom, z_disc, prob) in enumerate(zip(Z_base, Z, p), start=1):
                            f.write(f"  z{idx}_nom={int(z_nom):5d} -> z{idx}_disc={z_disc:.3f} (prob={prob:.3f})\n")
                        f.write(f"  Discounted expected value: {expected_value:.6f}\n")

                        # Constraint verification (detailed like example)
                        f.write("\nConstraint verification:\n")
                        f.write(f"  1. Expected value constraint: {expected_value:.6f} ≈ 0 {'✓' if abs(expected_value) < 1 else '✗'}\n")
                        f.write(f"  3. Probability constraint: all probabilities ∈ [0,1] {'✓' if all(0 <= prob <= 1 for prob in solution.probabilities) else '✗'}\n")

                        IL_lower, IL_upper = self.find_monotonic_interval(Z, p)
                        if IL_lower is not None and IL_upper is not None:
                            f.write(f"  4. Main interval IL = [{IL_lower:.3f}, {IL_upper:.3f}]\n")

                        Z_L1 = np.array([z1, z2]); p_L1 = np.array([solution.p2, 1 - solution.p2])
                        E_L1 = np.sum(Z_L1 * p_L1)
                        IL1_lower, IL1_upper = self.find_monotonic_interval(Z_L1, p_L1)
                        if IL1_lower is not None and IL1_upper is not None:
                            f.write(f"  5. L1 interval IL1 = [{IL1_lower:.3f}, {IL1_upper:.3f}]\n")
                            values_to_check_L1 = [solution.b11, solution.b11 + solution.c21, E_L1, expected_value]
                            value_names_L1 = ['b11', 'b11+c21', 'E(L1)', 'E(L)']
                            for j, value in enumerate(values_to_check_L1):
                                in_interval = (IL1_lower <= value <= IL1_upper)
                                f.write(f"     {'✓' if in_interval else '✗'} {value_names_L1[j]} = {value:.3f} {'∈' if in_interval else '∉'} IL1\n")

                        Z_L2 = np.array([z3, z4]); p_L2 = np.array([solution.p3, 1 - solution.p3])
                        E_L2 = np.sum(Z_L2 * p_L2)
                        IL2_lower, IL2_upper = self.find_monotonic_interval(Z_L2, p_L2)
                        if IL2_lower is not None and IL2_upper is not None:
                            f.write(f"  6. L2 interval IL2 = [{IL2_lower:.3f}, {IL2_upper:.3f}]\n")
                            values_to_check_L2 = [solution.b12, solution.b12 + solution.c22, E_L2, expected_value]
                            value_names_L2 = ['b12', 'b12+c22', 'E(L2)', 'E(L)']
                            for j, value in enumerate(values_to_check_L2):
                                in_interval = (IL2_lower <= value <= IL2_upper)
                                f.write(f"     {'✓' if in_interval else '✗'} {value_names_L2[j]} = {value:.3f} {'∈' if in_interval else '∉'} IL2\n")
                    else:
                        f.write("Lottery structure (6 outcomes):\n")
                        f.write(f"  Stage 1: b11={solution.b11:3d}, b12={solution.b12:3d}\n")
                        f.write(f"  Stage 2: c21={solution.c21:3d}, c22={solution.c22:3d}, c23={solution.c23:3d}\n")
                        f.write(f"  Stage 3: c31={solution.c31:3d}, c32={solution.c32:3d}, c33={solution.c33:3d}, c34={solution.c34:3d}, c35={solution.c35:3d}, c36={solution.c36:3d}\n")
                        f.write(f"  Probabilities: p1={solution.p1:.3f}, p2={solution.p2:.3f}, p3={solution.p3:.3f}, p4={solution.p4:.3f}, p5={solution.p5:.3f}\n")
                        Z, p, Z_base = self.create_lottery_structure(solution.params)
                        expected_value = np.sum(Z * p)
                        f.write("Final outcomes (nominal -> discounted):\n")
                        for idx, (z_nom, z_disc, prob) in enumerate(zip(Z_base, Z, p), start=1):
                            f.write(f"  z{idx}_nom={int(z_nom):5d} -> z{idx}_disc={z_disc:.3f} (prob={prob:.3f})\n")
                        f.write(f"  Discounted expected value: {expected_value:.6f}\n")
                        f.write(f"  Probability sum: {np.sum(p):.6f}\n")

                        # Constraint verification for 6 outcomes (detailed)
                        f.write("\nConstraint verification:\n")
                        f.write(f"  1. Discounted value constraint: {expected_value:.6f} ≈ 0 {'✓' if abs(expected_value) < 0.5 else '✗'}\n")
                        f.write(f"  3. Probability constraint: all probabilities ∈ [0,1] {'✓' if all(0 <= prob <= 1 for prob in solution.probabilities) else '✗'}\n")

                        IL_lower, IL_upper = self.find_monotonic_interval(Z, p)
                        if IL_lower is not None and IL_upper is not None:
                            f.write(f"  4. Main interval IL = [{IL_lower:.3f}, {IL_upper:.3f}]\n")
                            f.write(f"     0 ∈ IL: {IL_lower <= 0 <= IL_upper}\n")

                        # Sub-lottery expected values (all discounted)
                        E_L1 = z1 * solution.p2 + z2 * (1 - solution.p2)
                        E_L2 = z3 * solution.p4 + z4 * (1 - solution.p4)
                        E_L3 = z5 * solution.p5 + z6 * (1 - solution.p5)
                        E_L4 = solution.p3 * E_L2 + (1 - solution.p3) * E_L3

                        # Intervals and membership checks
                        Z_L1 = np.array([z1, z2]); p_L1 = np.array([solution.p2, 1 - solution.p2])
                        IL1_lower, IL1_upper = self.find_monotonic_interval(Z_L1, p_L1)
                        if IL1_lower is not None and IL1_upper is not None:
                            f.write(f"  5. L1 interval IL1 = [{IL1_lower:.3f}, {IL1_upper:.3f}]\n")
                            values_L1 = [solution.b11, solution.b11 + solution.c21, E_L1, expected_value]
                            names_L1 = ['b11', 'b11+c21', 'E(L1)', 'E(L)']
                            for j, value in enumerate(values_L1):
                                in_interval = (IL1_lower <= value <= IL1_upper)
                                f.write(f"     {'✓' if in_interval else '✗'} {names_L1[j]} = {value:.3f} {'∈' if in_interval else '∉'} IL1\n")

                        Z_L2 = np.array([z3, z4]); p_L2 = np.array([solution.p4, 1 - solution.p4])
                        IL2_lower, IL2_upper = self.find_monotonic_interval(Z_L2, p_L2)
                        if IL2_lower is not None and IL2_upper is not None:
                            f.write(f"  6. L2 interval IL2 = [{IL2_lower:.3f}, {IL2_upper:.3f}]\n")
                            values_L2 = [solution.b12, solution.b12 + solution.c22, E_L2, E_L4]
                            names_L2 = ['b12', 'b12+c22', 'E(L2)', 'E(L4)']
                            for j, value in enumerate(values_L2):
                                in_interval = (IL2_lower <= value <= IL2_upper)
                                f.write(f"     {'✓' if in_interval else '✗'} {names_L2[j]} = {value:.3f} {'∈' if in_interval else '∉'} IL2\n")

                        Z_L3 = np.array([z5, z6]); p_L3 = np.array([solution.p5, 1 - solution.p5])
                        IL3_lower, IL3_upper = self.find_monotonic_interval(Z_L3, p_L3)
                        if IL3_lower is not None and IL3_upper is not None:
                            f.write(f"  7. L3 interval IL3 = [{IL3_lower:.3f}, {IL3_upper:.3f}]\n")
                            values_L3 = [solution.b12, solution.b12 + solution.c23, E_L3, E_L4]
                            names_L3 = ['b12', 'b12+c23', 'E(L3)', 'E(L4)']
                            for j, value in enumerate(values_L3):
                                in_interval = (IL3_lower <= value <= IL3_upper)
                                f.write(f"     {'✓' if in_interval else '✗'} {names_L3[j]} = {value:.3f} {'∈' if in_interval else '∉'} IL3\n")

                        Z_L4 = np.array([z3, z4, z5, z6])
                        p_L4 = np.array([solution.p3 * solution.p4, solution.p3 * (1 - solution.p4), (1 - solution.p3) * solution.p5, (1 - solution.p3) * (1 - solution.p5)])
                        IL4_lower, IL4_upper = self.find_monotonic_interval(Z_L4, p_L4)
                        if IL4_lower is not None and IL4_upper is not None:
                            f.write(f"  8. L4 interval IL4 = [{IL4_lower:.3f}, {IL4_upper:.3f}]\n")
                            values_L4 = [solution.b12, E_L4, expected_value]
                            names_L4 = ['b12', 'E(L4)', 'E(L)']
                            for j, value in enumerate(values_L4):
                                in_interval = (IL4_lower <= value <= IL4_upper)
                                f.write(f"     {'✓' if in_interval else '✗'} {names_L4[j]} = {value:.3f} {'∈' if in_interval else '∉'} IL4\n")

                    # Alternate parameter sanity checks
                    if self.config.alt_params:
                        f.write("\nAlternate-parameter sanity checks:\n")
                        for s_idx, param_str in enumerate(self.config.alt_params):
                            try:
                                parts = [x.strip() for x in param_str.split(',')]
                                if len(parts) not in (3, 4):
                                    raise ValueError("wrong length")
                                a_alt = float(parts[0]); l_alt = float(parts[1]); g_alt = float(parts[2])
                                r_alt = float(parts[3]) if len(parts) == 4 else None
                            except Exception:
                                f.write(f"  {s_idx+1}) Invalid alt params: {param_str}\n")
                                continue
                            alt_viol, alt_ok = self.check_constraints_with_params(solution.params, a_alt, l_alt, g_alt, r_alt)
                            ok_flag = (alt_ok and alt_viol.get('total', 1e9) < self.config.violation_threshold)
                            #f.write(f"  {s_idx+1}) alpha={a_alt}, lambda={l_alt}, gamma={g_alt} -> total violation={alt_viol.get('total', 1e9):.6f} {'✓' if ok_flag else '✗'}\n")

                # Summary table
                f.write(f"\n{'='*80}\n")
                f.write("Solution Summary Table\n")
                f.write(f"{'='*80}\n")
                summary_data = []
                for i, sol in enumerate(solutions):
                    Z, p, Z_base = self.create_lottery_structure(sol.params)
                    row = {'Sol': i+1}
                    if self.outcomes == 4:
                        row.update({'b11': sol.b11, 'b12': sol.b12,
                                    'c21': sol.c21, 'c22': sol.c22,
                                    'c31': sol.c31, 'c32': sol.c32, 'c33': sol.c33, 'c34': sol.c34,
                                    'p1': sol.p1, 'p2': sol.p2, 'p3': sol.p3,
                                    'z1': int(Z_base[0]), 'z2': int(Z_base[1]),
                                    'z3': int(Z_base[2]), 'z4': int(Z_base[3]),
                                    'z1_disc': float(Z[0]), 'z2_disc': float(Z[1]),
                                    'z3_disc': float(Z[2]), 'z4_disc': float(Z[3])})
                    else:
                        row.update({'b11': sol.b11, 'b12': sol.b12,
                                    'c21': sol.c21, 'c22': sol.c22, 'c23': sol.c23,
                                    'c31': sol.c31, 'c32': sol.c32, 'c33': sol.c33, 'c34': sol.c34, 'c35': sol.c35, 'c36': sol.c36,
                                    'p1': sol.p1, 'p2': sol.p2, 'p3': sol.p3, 'p4': sol.p4, 'p5': sol.p5,
                                    'z1': int(Z_base[0]), 'z2': int(Z_base[1]), 'z3': int(Z_base[2]),
                                    'z4': int(Z_base[3]), 'z5': int(Z_base[4]), 'z6': int(Z_base[5]),
                                    'z1_disc': float(Z[0]), 'z2_disc': float(Z[1]), 'z3_disc': float(Z[2]),
                                    'z4_disc': float(Z[3]), 'z5_disc': float(Z[4]), 'z6_disc': float(Z[5])})
                    row['E[Z]'] = float(np.sum(Z * p))
                    row['Violation'] = sol.violation
                    summary_data.append(row)
                df = pd.DataFrame(summary_data)
                f.write(df.to_string(index=False, float_format='%.3f'))
                f.write("\n")

                # Diversity metrics
                diversity = self.calculate_solution_diversity(solutions)
                f.write(f"\n{'='*80}\n")
                f.write("Solution Diversity Metrics\n")
                f.write(f"{'='*80}\n")
                f.write(f"Total solutions: {diversity['num_solutions']}\n")
                if len(solutions) >= 2:
                    f.write(f"Unique lottery combinations: {diversity['unique_lottery_combinations']}\n")
                    f.write(f"Unique probability combinations: {diversity['unique_prob_combinations']}\n")
                    f.write(f"Mean pairwise distance: {diversity.get('mean_distance', 0):.3f}\n")
                    f.write(f"Distance range: [{diversity.get('min_distance', 0):.3f}, {diversity.get('max_distance', 0):.3f}]\n")
                    f.write(f"Distance standard deviation: {diversity.get('std_distance', 0):.3f}\n")

                # Performance statistics
                f.write(f"\n{'='*80}\n")
                f.write("Performance Statistics\n")
                f.write(f"{'='*80}\n")
                elapsed_time = (self.stats['end_time'] or time.time()) - self.stats['start_time']
                f.write(f"Total runtime: {elapsed_time:.2f} seconds\n")
                f.write(f"Total evaluations: {self.stats['evaluations']:,}\n")
                f.write(f"Solutions found: {self.stats['solutions_found']}\n")
                if elapsed_time > 0:
                    f.write(f"Evaluation speed: {self.stats['evaluations'] / elapsed_time:.0f} evals/s\n")
                if solutions:
                    violations = [sol.violation for sol in solutions]
                    f.write(f"Best violation value: {min(violations):.6f}\n")
                    f.write(f"Average violation value: {np.mean(violations):.6f}\n")
                    f.write(f"Worst violation value: {max(violations):.6f}\n")
            return filename
        except Exception as e:
            print(f"Error saving file: {e}")
            return None

    def save_progress(self, solutions: List[CompleteSolution], filename: str = None):
        if not self.config.save_progress_enabled:
            return None
        if filename is None:
            timestamp = datetime.now().strftime('%Y%m%d_%H%M%S')
            suffix = f"_6outcomes" if self.outcomes == 6 else ""
            filename = os.path.join(self.config.output_dir, f"lottery_progress{suffix}_{timestamp}.pkl")
        progress_data = {
            'solutions': [s.to_dict() for s in solutions],
            'stats': self.stats,
            'config': self.config,
            'timestamp': datetime.now()
        }
        try:
            with open(filename, 'wb') as f:
                pickle.dump(progress_data, f)
            print(f"Progress saved to: {filename}")
            return filename
        except Exception as e:
            print(f"Error saving progress: {e}")
            return None


MP_WORKER_OPTIMIZER = None


def _mp_worker_initializer(config_state: Dict):
    state_copy = dict(config_state)
    state_copy['num_cores'] = 1
    config = OptimizedConfig(**state_copy)
    global MP_WORKER_OPTIMIZER
    MP_WORKER_OPTIMIZER = UnifiedLotteryOptimizer(config)


def _mp_worker_process(params):
    optimizer = MP_WORKER_OPTIMIZER
    if optimizer is None:
        return ('error', 'Worker not initialized')
    try:
        violations, valid = optimizer.check_full_constraints(params, track_stats=False)
        if not (valid and violations['total'] < optimizer.config.violation_threshold):
            return None
        if not optimizer._alt_params_valid(params):
            return None
        return (float(violations['total']), params)
    except Exception as exc:
        return ('error', str(exc))


def build_preset_config(outcomes: int, stake: str) -> OptimizedConfig:
    if outcomes == 4 and stake == 'hi':
        return OptimizedConfig(
            outcomes=4, stake='hi',
            lottery_min=-100, lottery_max=100,
            lottery_min_bound=-1000, lottery_max_bound=1000,
            num_attempts=10000000, violation_threshold=1.0,
            batch_size=5000, early_termination_solutions=25,
            output_dir="lottery_results"
        )
    if outcomes == 4 and stake == 'lo':
        return OptimizedConfig(
            outcomes=4, stake='lo',
            lottery_min=-50, lottery_max=50,
            num_attempts=1000000, violation_threshold=1.0,
            batch_size=5000, early_termination_solutions=100,
            output_dir="lottery_results"
        )
    if outcomes == 6 and stake == 'hi':
        return OptimizedConfig(
            outcomes=6, stake='hi',
            lottery_min=-500, lottery_max=500,
            lottery_min_bound=-1000, lottery_max_bound=1000,
            num_attempts=10000000, violation_threshold=1.0,
            batch_size=5000, early_termination_solutions=25,
            output_dir="lottery_results_6outcomes"
        )
    # outcomes == 6 and stake == 'lo'
    return OptimizedConfig(
        outcomes=6, stake='lo',
        lottery_min=-50, lottery_max=50,
        num_attempts=1000000, violation_threshold=1.0,
        batch_size=5000, early_termination_solutions=50,
        output_dir="lottery_results_6outcomes"
    )


def main():
    parser = argparse.ArgumentParser(description="Unified Discrete Lottery Optimizer")
    parser.add_argument("--outcomes", type=int, choices=[4, 6], default=4)
    parser.add_argument("--stake", type=str, choices=["hi", "lo"], default="lo")
    parser.add_argument("--attempts", type=int, default=None)
    parser.add_argument("--violation_threshold", type=float, default=None)
    parser.add_argument("--batch_size", type=int, default=None)
    parser.add_argument("--cores", type=int, default=None, help="Number of CPU cores to use")
    parser.add_argument("--early", type=int, default=None, help="early termination solutions")
    parser.add_argument("--min", dest="lot_min", type=int, default=None)
    parser.add_argument("--max", dest="lot_max", type=int, default=None)
    parser.add_argument("--min_bound", type=int, default=None)
    parser.add_argument("--max_bound", type=int, default=None)
    parser.add_argument("--save_progress", action="store_true")
    parser.add_argument("--alt_params", nargs='*', default=None, help="Alternate parameter sets as 'alpha,lambda,gamma[,r]' (space-separated for multiple)")
    args = parser.parse_args()

    config = build_preset_config(args.outcomes, args.stake)
    if args.attempts is not None:
        config.num_attempts = args.attempts
    if args.violation_threshold is not None:
        config.violation_threshold = args.violation_threshold
    if args.batch_size is not None:
        config.batch_size = args.batch_size
    if args.cores is not None:
        available_cores = max(1, mp.cpu_count())
        config.num_cores = max(1, min(args.cores, available_cores))
    if args.early is not None:
        config.early_termination_solutions = args.early
    if args.lot_min is not None:
        config.lottery_min = args.lot_min
    if args.lot_max is not None:
        config.lottery_max = args.lot_max
    if args.min_bound is not None:
        config.lottery_min_bound = args.min_bound
    if args.max_bound is not None:
        config.lottery_max_bound = args.max_bound
    if args.save_progress:
        config.save_progress_enabled = True
    if args.alt_params:
        config.alt_params = args.alt_params

    # Create optimizer
    optimizer = UnifiedLotteryOptimizer(config)

    # Run optimization
    print("Starting optimization...")
    solutions = optimizer.solve()

    # Save results to file
    if solutions:
        print(f"\nFound {len(solutions)} solutions")
        txt_filename = optimizer.save_solutions_to_file(solutions)
        if txt_filename:
            print(f"Detailed results saved to: {txt_filename}")
        # Automatically persist progress instead of prompting
        if optimizer.config.save_progress_enabled:
            try:
                optimizer.save_progress(solutions)
                print("Progress file saved automatically.")
            except Exception as err:
                print(f"Failed to save progress automatically: {err}")
        # Display a few solutions
        top_k = 3 if config.outcomes == 6 else 5
        print(f"\nTop {min(top_k, len(solutions))} best solutions:")
        for i, sol in enumerate(solutions[:top_k]):
            Z, p, Z_base = optimizer.create_lottery_structure(sol.params)
            print(f"  {i+1}. Violation: {sol.violation:.6f}")
            print(f"      Outcomes nominal: {Z_base.astype(int).tolist()}")
            print(f"      Outcomes discounted: {[round(float(z), 3) for z in Z]}")
            prob_list = [f"{prob:.3f}" for prob in p]
            print(f"      Probabilities: p={prob_list}")
            print(f"      Discounted expected value: {np.sum(Z * p):.6f}")
        print("\nCompleted! See generated txt file for details.")
    else:
        print("\nNo solutions found")
        print("Suggestions:")
        print("  - Increase num_attempts")
        print("  - Relax violation_threshold")
        print("  - Adjust parameter ranges")
        txt_filename = optimizer.save_solutions_to_file([])
        if txt_filename:
            print(f"Search record saved to: {txt_filename}")
    return solutions


if __name__ == "__main__":
    solutions = main()<|MERGE_RESOLUTION|>--- conflicted
+++ resolved
@@ -191,11 +191,8 @@
         if self.prob_choices is None:
             self.prob_choices = [0.1, 0.2, 0.3, 0.4, 0.5, 0.6, 0.7, 0.8, 0.9]
 
-        available_cores = max(1, mp.cpu_count())
         if self.num_cores is None:
-            self.num_cores = available_cores
-        else:
-            self.num_cores = max(1, min(self.num_cores, available_cores))
+            self.num_cores = min(mp.cpu_count(), 8)
 
         if self.outcomes == 6:
             self.output_dir = "lottery_results_6outcomes"
@@ -293,15 +290,8 @@
         }
         if self._psutil_process:
             total_rss = 0
-<<<<<<< HEAD
-            core_equivalents = 0.0
             try:
                 total_rss += self._psutil_process.memory_info().rss
-                core_equivalents += self._psutil_process.cpu_percent(None) / 100.0
-=======
-            try:
-                total_rss += self._psutil_process.memory_info().rss
->>>>>>> 593ac3da
             except psutil.Error:
                 pass
             live_workers = []
@@ -310,23 +300,15 @@
                     try:
                         if worker_proc.is_running():
                             total_rss += worker_proc.memory_info().rss
-<<<<<<< HEAD
-                            core_equivalents += worker_proc.cpu_percent(None) / 100.0
-=======
->>>>>>> 593ac3da
                             live_workers.append(worker_proc)
                     except psutil.Error:
                         continue
                 self._worker_ps = live_workers
             mem_gb = total_rss / (1024 ** 3) if total_rss else 0.0
-<<<<<<< HEAD
-            status['CoreUse'] = f"{core_equivalents:.1f}"
-=======
             cpu_pct = self._psutil_process.cpu_percent(None)
             total_cores = psutil.cpu_count() or 1
             core_usage = (cpu_pct / 100.0) * total_cores
             status['CoreUse'] = f"{core_usage:.1f}"
->>>>>>> 593ac3da
             status['RAM'] = f"{mem_gb:.2f}GB"
             if self._worker_ps:
                 status['Workers'] = len(self._worker_ps)
@@ -1292,7 +1274,6 @@
     parser.add_argument("--attempts", type=int, default=None)
     parser.add_argument("--violation_threshold", type=float, default=None)
     parser.add_argument("--batch_size", type=int, default=None)
-    parser.add_argument("--cores", type=int, default=None, help="Number of CPU cores to use")
     parser.add_argument("--early", type=int, default=None, help="early termination solutions")
     parser.add_argument("--min", dest="lot_min", type=int, default=None)
     parser.add_argument("--max", dest="lot_max", type=int, default=None)
@@ -1309,9 +1290,6 @@
         config.violation_threshold = args.violation_threshold
     if args.batch_size is not None:
         config.batch_size = args.batch_size
-    if args.cores is not None:
-        available_cores = max(1, mp.cpu_count())
-        config.num_cores = max(1, min(args.cores, available_cores))
     if args.early is not None:
         config.early_termination_solutions = args.early
     if args.lot_min is not None:
